--- conflicted
+++ resolved
@@ -57,15 +57,8 @@
                      "deterministic": "true"
                      })
 
-<<<<<<< HEAD
-stats = Stats(scenario)
-
-# register function to be optimized
-taf = ExecuteTAFunc(leading_ones, stats, run_objective="quality")
-=======
 # register function to be optimize
 taf = ExecuteTAFunc(leading_ones)
->>>>>>> bb50fa0b
 
 # example call of the function
 # it returns: Status, Cost, Runtime, Additional Infos
