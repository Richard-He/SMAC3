--- conflicted
+++ resolved
@@ -69,15 +69,11 @@
                  initial_design: InitialDesign=None,
                  initial_configurations: typing.List[Configuration]=None,
                  stats: Stats=None,
-<<<<<<< HEAD
+                 restore_incumbent: Configuration=None,
                  rng: np.random.RandomState=None,
-                 constraint_model: RandomForestClassifierWithInstances=None,
+		 constraint_model: RandomForestClassifierWithInstances=None,
                  constraint_variant: ConstraintVariant=ConstraintVariant.VARIANT_1, 
                  runhistory2epm_constraint_variant2: RunHistory2EPM4ConstraintVariant2=None):
-=======
-                 restore_incumbent: Configuration=None,
-                 rng: np.random.RandomState=None):
->>>>>>> 11a7c8bf
         """Constructor
 
         Parameters
@@ -102,9 +98,6 @@
         model : AbstractEPM
             Model that implements train() and predict(). Will use a
             :class:`~smac.epm.rf_with_instances.RandomForestWithInstances` if not set.
-        constraint_model : AbstractEPM
-            Model that implements train() and predict(). Will use a
-            :class:`~smac.epm.rf_with_instances.RandomForestClassifierWithInstances` if not set.
         runhistory2epm : ~smac.runhistory.runhistory2epm.RunHistory2EMP
             Object that implements the AbstractRunHistory2EPM. If None,
             will use :class:`~smac.runhistory.runhistory2epm.RunHistory2EPM4Cost`
@@ -120,16 +113,8 @@
             optional stats object
         rng : np.random.RandomState
             Random number generator
-<<<<<<< HEAD
-        support_constraints : bool
-            Defines if a constraint model is learned or not.
-        runhistory2epm_constraints : ~smac.runhistory.runhistory2epm.RunHistory2EMP
-            Object that implements the AbstractRunHistory2EPM. If None,
-            will use :class:`~smac.runhistory.runhistory2epm.RunHistory2EPM4Constraints`
-=======
         restore_incumbent: Configuration
             incumbent used if restoring to previous state
->>>>>>> 11a7c8bf
         """
 
         self.logger = logging.getLogger(
@@ -374,14 +359,11 @@
                            model=model,
                            acq_optimizer=local_search,
                            acquisition_func=acquisition_function,
-<<<<<<< HEAD
-                           rng=rng, constraint_model=constraint_model,
+                           rng=rng,
+			   restore_incumbent=restore_incumbent,
+                           constraint_model=constraint_model,
                            constraint_variant=constraint_variant,
                            runhistory2epm_constraint_variant2=runhistory2epm_constraint_variant2)
-=======
-                           rng=rng,
-                           restore_incumbent=restore_incumbent)
->>>>>>> 11a7c8bf
 
     @staticmethod
     def _get_rng(rng):
